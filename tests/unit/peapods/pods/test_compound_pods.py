--- conflicted
+++ resolved
@@ -243,7 +243,7 @@
     ),
 )
 def test_sockets(polling, parallel, pea_scheduling, pea_socket_in, pea_socket_out):
-    polling_type = PollingType.ALL if polling == 'all' else PollingType.ANY
+    polling_type = PollingType.from_string(polling)
     args = set_pod_parser().parse_args(
         [
             '--name',
@@ -256,7 +256,6 @@
             '3',
         ]
     )
-<<<<<<< HEAD
     compound_pod = CompoundPod(args)
     head_pea = compound_pod.head_pea
     tail_pea = compound_pod.tail_pea
@@ -278,31 +277,9 @@
                 assert pea.socket_in == pea_socket_in
                 assert pea.socket_out == pea_socket_out
                 assert pea.scheduling == pea_scheduling
-=======
-    with CompoundPod(args) as compound_pod:
-        replica_args = compound_pod.replicas_args
-        head = replica_args['head']
-        assert head.socket_in == SocketType.PULL_BIND
-        assert head.socket_out == SocketType.ROUTER_BIND
-        assert head.scheduling == SchedulerType.LOAD_BALANCE
-        tail = replica_args['tail']
-        assert tail.socket_in == SocketType.PULL_BIND
-        assert tail.socket_out == SocketType.PUSH_BIND
-        assert tail.scheduling == SchedulerType.LOAD_BALANCE
-        replicas = compound_pod.replica_list
-        for replica in replicas:
-            if parallel > 1:
-                assert replica.args.polling == polling_type
-                assert len(replica.peas_args['peas']) == parallel
-                for pea in replica.peas_args['peas']:
-                    assert pea.polling == polling_type
-                    assert pea.socket_in == pea_socket_in
-                    assert pea.socket_out == pea_socket_out
-                    assert pea.scheduling == pea_scheduling
-            else:
-                assert len(replica.peas) == 1
-                assert replica.peas[0].args.polling == polling_type
-                assert replica.peas[0].args.socket_in == pea_socket_in
-                assert replica.peas[0].args.socket_out == pea_socket_out
-                assert replica.peas[0].args.scheduling == pea_scheduling
->>>>>>> 2ef9e0c3
+        else:
+            assert len(pod.peas) == 1
+            assert pod.peas[0].args.polling == polling_type
+            assert pod.peas[0].args.socket_in == pea_socket_in
+            assert pod.peas[0].args.socket_out == pea_socket_out
+            assert pod.peas[0].args.scheduling == pea_scheduling