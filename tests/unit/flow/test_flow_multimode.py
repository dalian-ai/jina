import gzip
import os
import pytest
<<<<<<< HEAD

=======
import shutil
>>>>>>> 2856809c
from typing import List, Dict

import numpy as np

from jina.executors.crafters import BaseSegmenter
from jina.executors.encoders import BaseEncoder
from jina.executors.indexers.keyvalue import BinaryPbIndexer
from jina.flow import Flow
from jina.proto.jina_pb2 import Document
from tests import rm_files

cur_dir = os.path.dirname(os.path.abspath(__file__))


class MockSegmenter(BaseSegmenter):

    def craft(self, text: str, *args, **kwargs) -> List[Dict]:
        split = text.split(',')
        chunks = [dict(text=split[0], offset=0, weight=1.0, modality='mode1'),
                  dict(text=split[1], offset=1, weight=1.0, modality='mode2')]
        return chunks


class MockEncoder(BaseEncoder):

    def encode(self, data: str, *args, **kwargs) -> 'np.ndarray':
        output = []
        for r in data:
            if "mode1" in r:
                output.append([0.0, 0.0, 0.0])
            elif "mode2" in r:
                output.append([1.0, 1.0, 1.0])

        return np.array(output)


@pytest.fixture(autouse=True)
def run_around_tests():
    yield
    rm_files(['vec1.gz', 'vec2.gz', 'chunk1.gz', 'chunk2.gz',
              'vecidx1.bin', 'vecidx2.bin', 'kvidx1.bin', 'kvidx2.bin'])


def test_flow_with_modalities():
    def input_fn():
        doc1 = Document()
        doc1.id = 1
        doc1.text = 'title: this is mode1 from doc1, body: this is mode2 from doc1'
        doc2 = Document()
        doc2.id = 2
        doc2.text = 'title: this is mode1 from doc2, body: this is mode2 from doc2'
        doc3 = Document()
        doc3.id = 3
        doc3.text = 'title: this is mode1 from doc3, body: this is mode2 from doc3'
        return [doc1, doc2, doc3]

    flow = Flow().add(name='crafter', uses='!MockSegmenter'). \
        add(name='encoder1', uses=os.path.join(cur_dir, 'yaml/mockencoder-mode1.yml')). \
        add(name='indexer1', uses=os.path.join(cur_dir, 'yaml/numpy-indexer-1.yml'), needs=['encoder1']). \
        add(name='encoder2', uses=os.path.join(cur_dir, 'yaml/mockencoder-mode2.yml'), needs=['crafter']). \
        add(name='indexer2', uses=os.path.join(cur_dir, 'yaml/numpy-indexer-2.yml')). \
        join(['indexer1', 'indexer2'])

    with flow:
        flow.index(input_fn=input_fn)

    with open('vec1.gz', 'rb') as fp:
        result = np.frombuffer(fp.read(), dtype='float').reshape([-1, 3])
        np.testing.assert_equal(result, np.array([[0.0, 0.0, 0.0],
                                                  [0.0, 0.0, 0.0],
                                                  [0.0, 0.0, 0.0]]))

    with open('vec2.gz', 'rb') as fp:
        result = np.frombuffer(fp.read(), dtype='float').reshape([-1, 3])
        np.testing.assert_equal(result, np.array([[1.0, 1.0, 1.0],
                                                  [1.0, 1.0, 1.0],
                                                  [1.0, 1.0, 1.0]]))

    chunkIndexer1 = BinaryPbIndexer(index_filename='chunk1.gz')
    assert len(chunkIndexer1.query_handler.items()) == 3
    for key, pb in chunkIndexer1.query_handler.items():
        for chunk in pb.chunks:
            assert chunk.modality == 'mode1'

    chunkIndexer2 = BinaryPbIndexer(index_filename='chunk2.gz')
    assert len(chunkIndexer2.query_handler.items()) == 3
    for key, pb in chunkIndexer2.query_handler.items():
        for chunk in pb.chunks:
            assert chunk.modality == 'mode2'<|MERGE_RESOLUTION|>--- conflicted
+++ resolved
@@ -1,11 +1,6 @@
-import gzip
 import os
 import pytest
-<<<<<<< HEAD
 
-=======
-import shutil
->>>>>>> 2856809c
 from typing import List, Dict
 
 import numpy as np
