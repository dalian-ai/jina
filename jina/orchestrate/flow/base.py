--- conflicted
+++ resolved
@@ -134,12 +134,9 @@
         disable_reduce: Optional[bool] = False,
         env: Optional[dict] = None,
         expose_endpoints: Optional[str] = None,
-<<<<<<< HEAD
         expose_public: Optional[bool] = False,
         graph_conditions: Optional[str] = '{}',
-=======
         expose_graphql_endpoint: Optional[bool] = False,
->>>>>>> 9da67557
         graph_description: Optional[str] = '{}',
         host: Optional[str] = '0.0.0.0',
         host_in: Optional[str] = '0.0.0.0',
@@ -184,12 +181,9 @@
         :param disable_reduce: Disable the built-in reduce mechanism, set this if the reduction is to be handled by the Executor connected to this Head
         :param env: The map of environment variables that are available inside runtime
         :param expose_endpoints: A JSON string that represents a map from executor endpoints (`@requests(on=...)`) to HTTP endpoints.
-<<<<<<< HEAD
         :param expose_public: If set, expose the public IP address to remote when necessary, by default it exposesprivate IP address, which only allows accessing under the same network/subnet. Important to set this to true when the Pod will receive input connections from remote Pods
         :param graph_conditions: Dictionary stating which filtering conditions each Executor in the graph requires to receive Documents.
-=======
         :param expose_graphql_endpoint: If set, /graphql endpoint is added to HTTP interface.
->>>>>>> 9da67557
         :param graph_description: Routing graph for the gateway
         :param host: The host address of the runtime, by default it is 0.0.0.0.
         :param host_in: The host address for binding to, by default it is 0.0.0.0
