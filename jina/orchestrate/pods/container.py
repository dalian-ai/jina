import argparse
import asyncio
import multiprocessing
import os
import signal
import threading
import time
from typing import TYPE_CHECKING, Dict, Optional, Union

from jina import __docker_host__, __windows__
from jina.helper import random_name, slugify
from jina.importer import ImportExtensions
from jina.logging.logger import JinaLogger
from jina.orchestrate.pods import BasePod, _get_worker
from jina.orchestrate.pods.container_helper import (
    get_docker_network,
    get_gpu_device_requests,
)
from jina.serve.runtimes.asyncio import AsyncNewLoopRuntime

if TYPE_CHECKING:
    from docker.client import DockerClient


def _docker_run(
    client: 'DockerClient',
    args: 'argparse.Namespace',
    container_name: str,
    envs: Dict,
    net_mode: Optional[str],
    logger: 'JinaLogger',
):
    # important to notice, that client is not assigned as instance member to avoid potential
    # heavy copy into new process memory space
    import warnings

    import docker

    from jina.excepts import BadImageNameError, DockerVersionError

    docker_version = client.version().get('Version')
    if not docker_version:
        raise DockerVersionError('docker version can not be resolved')

    docker_version = tuple(docker_version.split('.'))
    # docker daemon versions below 20.0x do not support "host.docker.internal:host-gateway"
    if docker_version < ('20',):
        raise DockerVersionError(
            f'docker version {".".join(docker_version)} is below 20.0.0 and does not '
            f'support "host.docker.internal:host-gateway" : https://github.com/docker/cli/issues/2664'
        )

    if args.uses.startswith('docker://'):
        uses_img = args.uses.replace('docker://', '')
        logger.debug(f'will use Docker image: {uses_img}')
    else:
        warnings.warn(
            f'you are using legacy image format {args.uses}, this may create some ambiguity. '
            f'please use the new format: "--uses docker://{args.uses}"'
        )
        uses_img = args.uses

    # the image arg should be ignored otherwise it keeps using ContainerPod in the container
    # basically all args in Pod-docker arg group should be ignored.
    # this prevent setting containerPod twice
    from pathlib import Path

    from jina.helper import ArgNamespace
    from jina.parsers import set_pod_parser

    args.native = True

    non_defaults = ArgNamespace.get_non_defaults_args(
        args,
        set_pod_parser(),
        taboo={
            'uses',
            'entrypoint',
            'volumes',
            'pull_latest',
            'docker_kwargs',
            'gpus',
        },
    )
    img_not_found = False

    try:
        client.images.get(uses_img)
    except docker.errors.ImageNotFound:
        logger.error(f'can not find local image: {uses_img}')
        img_not_found = True

    if args.pull_latest or img_not_found:
        logger.warning(
            f'pulling {uses_img}, this could take a while. if you encounter '
            f'timeout error due to pulling takes to long, then please set '
            f'"timeout-ready" to a larger value.'
        )
        try:
            client.images.pull(uses_img)
            img_not_found = False
        except docker.errors.NotFound:
            img_not_found = True
            logger.error(f'can not find remote image: {uses_img}')

    if img_not_found:
        raise BadImageNameError(f'image: {uses_img} can not be found local & remote.')

    _volumes = {}
    if args.volumes:
        for p in args.volumes:
            paths = p.split(':')
            local_path = paths[0]
            Path(os.path.abspath(local_path)).mkdir(parents=True, exist_ok=True)
            if len(paths) == 2:
                container_path = paths[1]
            else:
                container_path = '/' + os.path.basename(p)
            _volumes[os.path.abspath(local_path)] = {
                'bind': container_path,
                'mode': 'rw',
            }

    device_requests = []
    if args.gpus:
        device_requests = get_gpu_device_requests(args.gpus)
        del args.gpus

    _args = ArgNamespace.kwargs2list(non_defaults)
    ports = {f'{args.port}/tcp': args.port} if not net_mode else None

    docker_kwargs = args.docker_kwargs or {}
    container = client.containers.run(
        uses_img,
        _args,
        detach=True,
        auto_remove=True,
        ports=ports,
        name=container_name,
        volumes=_volumes,
        network_mode=net_mode,
        entrypoint=args.entrypoint,
        extra_hosts={__docker_host__: 'host-gateway'},
        device_requests=device_requests,
        environment=envs,
        **docker_kwargs,
    )
    return container


def run(
    args: 'argparse.Namespace',
    name: str,
    container_name: str,
    net_mode: Optional[str],
    runtime_ctrl_address: str,
    envs: Dict,
    is_started: Union['multiprocessing.Event', 'threading.Event'],
    is_shutdown: Union['multiprocessing.Event', 'threading.Event'],
    is_ready: Union['multiprocessing.Event', 'threading.Event'],
):
    """Method to be run in a process that stream logs from a Container

    This method is the target for the Pod's `thread` or `process`

    .. note::
        :meth:`run` is running in subprocess/thread, the exception can not be propagated to the main process.
        Hence, please do not raise any exception here.

    .. note::
        Please note that env variables are process-specific. Subprocess inherits envs from
        the main process. But Subprocess's envs do NOT affect the main process. It does NOT
        mess up user local system envs.

    :param args: namespace args from the Pod
    :param name: name of the Pod to have proper logging
    :param container_name: name to set the Container to
    :param net_mode: The network mode where to run the container
    :param runtime_ctrl_address: The control address of the runtime in the container
    :param envs: Dictionary of environment variables to be set in the docker image
    :param is_started: concurrency event to communicate runtime is properly started. Used for better logging
    :param is_shutdown: concurrency event to communicate runtime is terminated
    :param is_ready: concurrency event to communicate runtime is ready to receive messages
    """
    import docker

    logger = JinaLogger(name, **vars(args))

    cancel = threading.Event()
    fail_to_start = threading.Event()

    if not __windows__:
        try:
            for signame in {signal.SIGINT, signal.SIGTERM}:
                signal.signal(signame, lambda *args, **kwargs: cancel.set())
        except (ValueError, RuntimeError) as exc:
            logger.warning(
                f' The process starting the container for {name} will not be able to handle termination signals. '
                f' {repr(exc)}'
            )
    else:
        with ImportExtensions(
            required=True,
            logger=logger,
            help_text='''If you see a 'DLL load failed' error, please reinstall `pywin32`.
                If you're using conda, please use the command `conda install -c anaconda pywin32`''',
        ):
            import win32api

        win32api.SetConsoleCtrlHandler(lambda *args, **kwargs: cancel.set(), True)

    client = docker.from_env()

    try:
        container = _docker_run(
            client=client,
            args=args,
            container_name=container_name,
            envs=envs,
            net_mode=net_mode,
            logger=logger,
        )
        client.close()

        def _is_ready():
            return AsyncNewLoopRuntime.is_ready(runtime_ctrl_address)

        def _is_container_alive(container) -> bool:
            import docker.errors

            try:
                container.reload()
            except docker.errors.NotFound:
                return False
            return True

        async def _check_readiness(container):
            while (
                _is_container_alive(container)
                and not _is_ready()
                and not cancel.is_set()
            ):
                await asyncio.sleep(0.1)
            if _is_container_alive(container):
                is_started.set()
                is_ready.set()
            else:
                fail_to_start.set()

        async def _stream_starting_logs(container):
            for line in container.logs(stream=True):
                if (
                    not is_started.is_set()
                    and not fail_to_start.is_set()
                    and not cancel.is_set()
                ):
                    await asyncio.sleep(0.01)
                logger.info(line.strip().decode())

        async def _run_async(container):
            await asyncio.gather(
                *[_check_readiness(container), _stream_starting_logs(container)]
            )

        asyncio.run(_run_async(container))
    finally:
        client.close()
        if not is_started.is_set():
            logger.error(
                f' Process terminated, the container fails to start, check the arguments or entrypoint'
            )
        is_shutdown.set()
        logger.debug(f' Process terminated')


class ContainerPod(BasePod):
    """
    :class:`ContainerPod` starts a runtime of :class:`BaseRuntime` inside a container. It leverages :class:`threading.Thread`
    or :class:`multiprocessing.Process` to manage the logs and the lifecycle of docker container object in a robust way.
    """

    def __init__(self, args: 'argparse.Namespace'):
        super().__init__(args)
        if (
            self.args.docker_kwargs
            and 'extra_hosts' in self.args.docker_kwargs
            and __docker_host__ in self.args.docker_kwargs['extra_hosts']
        ):
            self.args.docker_kwargs.pop('extra_hosts')
        self._net_mode = None
        self.worker = None
<<<<<<< HEAD
        self.daemon = True  #: required here to set process/thread daemon
=======
>>>>>>> 89bd5614
        self.container_name = slugify(f'{self.name}/{random_name()}')
        self.net_mode, self.runtime_ctrl_address = self._get_control_address()

    def _get_control_address(self):
        import docker

        client = docker.from_env()
        try:
            network = get_docker_network(client)

            if (
                self.args.docker_kwargs
                and 'extra_hosts' in self.args.docker_kwargs
                and __docker_host__ in self.args.docker_kwargs['extra_hosts']
            ):
                ctrl_host = __docker_host__
            elif network:
                # If the caller is already in a docker network, replace ctrl-host with network gateway
                try:
                    ctrl_host = client.networks.get(network).attrs['IPAM']['Config'][0][
                        'Gateway'
                    ]
                except:
                    ctrl_host = __docker_host__
            else:
                ctrl_host = self.args.host

            ctrl_address = f'{ctrl_host}:{self.args.port}'

            net_node, runtime_ctrl_address = self._get_network_for_dind_linux(
                client, ctrl_address
            )
        finally:
            client.close()

        return net_node, runtime_ctrl_address

    def _get_network_for_dind_linux(self, client: 'DockerClient', ctrl_address: str):
        import sys
        from platform import uname

        # Related to potential docker-in-docker communication. If `Runtime` lives already inside a container.
        # it will need to communicate using the `bridge` network.
        # In WSL, we need to set ports explicitly
        net_mode, runtime_ctrl_address = None, ctrl_address
        if sys.platform in ('linux', 'linux2') and 'microsoft' not in uname().release:
            net_mode = 'host'
            try:
                bridge_network = client.networks.get('bridge')
                if bridge_network:
                    runtime_ctrl_address = f'{bridge_network.attrs["IPAM"]["Config"][0]["Gateway"]}:{self.args.port}'
            except Exception as ex:
                self.logger.warning(
                    f'Unable to set control address from "bridge" network: {ex!r}'
                    f' Control address set to {runtime_ctrl_address}'
                )

        return net_mode, runtime_ctrl_address

    @property
    def _container(self):
        import docker

        client = docker.from_env()
        container = None
        try:
            container = client.containers.get(self.container_name)
        finally:
            client.close()
        return container

    def start(self):
        """Start the ContainerPod.
        This method calls :meth:`start` in :class:`threading.Thread` or :class:`multiprocesssing.Process`.
        .. #noqa: DAR201
        """
        self.worker = _get_worker(
            args=self.args,
            target=run,
            kwargs={
                'args': self.args,
                'name': self.name,
                'container_name': self.container_name,
                'net_mode': self.net_mode,
                'runtime_ctrl_address': self.runtime_ctrl_address,
                'envs': self._envs,
                'is_started': self.is_started,
                'is_shutdown': self.is_shutdown,
                'is_ready': self.is_ready,
            },
        )
        self.worker.start()
        if not self.args.noblock_on_start:
            self.wait_start_success()
        return self

    def _terminate(self):
        """Terminate the Pod.
        This method calls :meth:`terminate` in :class:`threading.Thread` or :class:`multiprocesssing.Process`.
        """
        # terminate the docker
        try:
            self._container.kill(signal='SIGTERM')
        finally:
            self.is_shutdown.wait(self.args.timeout_ctrl)
            if hasattr(self.worker, 'terminate'):
                self.logger.debug(f'terminating the runtime process')
                self.worker.terminate()
                self.logger.debug(f' runtime process properly terminated')
            else:
                self.logger.debug(f'canceling the runtime thread')
                self.cancel_event.set()
                self.logger.debug(f'runtime thread properly canceled')

    def join(self, *args, **kwargs):
        """Joins the Pod.
        This method calls :meth:`join` in :class:`threading.Thread` or :class:`multiprocesssing.Process`.

        :param args: extra positional arguments to pass to join
        :param kwargs: extra keyword arguments to pass to join
        """
        import docker

        client = docker.from_env()

        try:
            container_id = self._container.id
            containers = client.containers.list()
            while container_id in containers:
                time.sleep(0.1)
                containers = client.containers.list()
        except docker.errors.NotFound:
            pass
        self.logger.debug(f' Joining the process')
        self.worker.join(*args, **kwargs)
        self.logger.debug(f' Successfully joined the process')<|MERGE_RESOLUTION|>--- conflicted
+++ resolved
@@ -289,10 +289,6 @@
             self.args.docker_kwargs.pop('extra_hosts')
         self._net_mode = None
         self.worker = None
-<<<<<<< HEAD
-        self.daemon = True  #: required here to set process/thread daemon
-=======
->>>>>>> 89bd5614
         self.container_name = slugify(f'{self.name}/{random_name()}')
         self.net_mode, self.runtime_ctrl_address = self._get_control_address()
 
