"""Argparser module for Flow"""
from .base import set_base_parser
from .helper import add_arg_group, KVAppendAction
from ..enums import InfrastructureType


def mixin_flow_features_parser(parser):
    """Add the arguments for the Flow features to the parser

    :param parser: the parser configure
    """
    from ..enums import FlowInspectType

    gp = add_arg_group(parser, title='Flow Feature')

    gp.add_argument('--uses', type=str, help='The YAML file represents a flow')
    gp.add_argument(
        '--env',
        action=KVAppendAction,
        metavar='KEY: VALUE',
        nargs='*',
        help='The map of environment variables that are available inside runtime',
    )

    gp.add_argument(
        '--inspect',
        type=FlowInspectType.from_string,
        choices=list(FlowInspectType),
        default=FlowInspectType.COLLECT,
        help='''
    The strategy on those inspect pods in the flow.

    If `REMOVE` is given then all inspect pods are removed when building the flow.
    ''',
    )

    gp.add_argument(
        '--static-routing-table',
        action='store_true',
        default=False,
        help='Defines if the routing table should be pre computed by the Flow. In this case it is statically defined for each Pod and not send on every data request.'
        ' Can not be used in combination with external pods',
    )

<<<<<<< HEAD

def mixin_k8s_parser(parser):
    """Add the arguments for the Kubernetes features to the parser

    :param parser: the parser configure
    """
    gp = add_arg_group(parser, title='Kubernetes Feature')
    gp.add_argument(
        '--infrastructure',
        type=InfrastructureType.from_string,
        choices=list(InfrastructureType),
        default=InfrastructureType.LOCAL,
        help='Infrastructure where the Flow runs on. Currently, `local` and `k8s` are supported',
    )

=======
>>>>>>> 0a66a7c0

def set_flow_parser(parser=None, with_identity=False):
    """Set the parser for the flow

    :param parser: an (optional) initial parser to build upon
    :param with_identity: if to include identity in the parser
    :return: the parser
    """
    from .peapods.base import mixin_base_ppr_parser

    if not parser:
        parser = set_base_parser()

    mixin_base_ppr_parser(parser, with_identity=with_identity)

    parser.set_defaults(workspace='./')

    mixin_flow_features_parser(parser)

    mixin_k8s_parser(parser)

    return parser<|MERGE_RESOLUTION|>--- conflicted
+++ resolved
@@ -42,8 +42,6 @@
         ' Can not be used in combination with external pods',
     )
 
-<<<<<<< HEAD
-
 def mixin_k8s_parser(parser):
     """Add the arguments for the Kubernetes features to the parser
 
@@ -58,8 +56,6 @@
         help='Infrastructure where the Flow runs on. Currently, `local` and `k8s` are supported',
     )
 
-=======
->>>>>>> 0a66a7c0
 
 def set_flow_parser(parser=None, with_identity=False):
     """Set the parser for the flow
