--- conflicted
+++ resolved
@@ -102,9 +102,7 @@
         action='store_true',
         default=False,
         help='The head Pea of this Pod will connect to the TailPea of the predecessor Pod.',
-<<<<<<< HEAD
     )
-
 
 def mixin_k8s_pod_parser(parser):
     parser.add_argument(
@@ -137,6 +135,4 @@
         help='Name of the namespace where Kubernetes deployment should be deployed, to be filled by flow name'
         if _SHOW_ALL_ARGS
         else argparse.SUPPRESS,
-=======
->>>>>>> 0a66a7c0
     )