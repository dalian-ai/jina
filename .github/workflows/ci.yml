name: CI

on:
  pull_request:

#on:
#  push:
#    branches-ignore:
#      - '**'  # temporally ignore all
jobs:
  commit-lint:
    runs-on: ubuntu-latest
    steps:
      - name: find the prev warning if exist
        uses: peter-evans/find-comment@v1
        id: fc
        with:
          issue-number: ${{ github.event.pull_request.number }}
          comment-author: 'github-actions[bot]'
          body-includes: 'bad commit message'
      - name: Delete comment if exist
        if: ${{ steps.fc.outputs.comment-id != 0 }}
        uses: actions/github-script@v3
        with:
          github-token: ${{ secrets.GITHUB_TOKEN }}
          script: |
            github.issues.deleteComment({
              owner: context.repo.owner,
              repo: context.repo.repo,
              comment_id: ${{ steps.fc.outputs.comment-id }},
            })
      - uses: actions/checkout@v2
        with:
          fetch-depth: 0
      - run: "echo \"module.exports = {extends: ['@commitlint/config-conventional']}\" > commitlint.config.js"
      - uses: wagoid/commitlint-github-action@v1
        env:
          GITHUB_TOKEN: "${{ secrets.GITHUB_TOKEN }}"
      - name: if lint failed
        if: ${{ failure() }}
        uses: peter-evans/create-or-update-comment@v1
        with:
          issue-number: ${{ github.event.pull_request.number }}
          body: |
            Thanks for your contribution :heart:
            :broken_heart: Unfortunately, this PR has one ore more **bad commit messages**, it can not be merged. To fix this problem, please refer to:
            - [Commit Message Guideline for the First Time Contributor](https://github.com/jina-ai/jina/issues/553)
            - [Contributing Guideline](https://github.com/jina-ai/jina/blob/master/CONTRIBUTING.md)

            Note, other CI tests will *not* *start* until the commit messages get fixed.

            This message will be deleted automatically when the commit messages get fixed.
          reaction-type: "eyes"

  lint-flake-8:
    runs-on: ubuntu-latest
    steps:
      - uses: actions/checkout@v2
      - name: Set up Python 3.7
        uses: actions/setup-python@v2
        with:
          python-version: 3.7
      - name: Lint with flake8
        run: |
          pip install flake8
          # stop the build if there are Python syntax errors or undefined names
          flake8 . --count --select=E9,F63,F7,F82 --show-source --statistics --exclude .git,__pycache__,docs/source/conf.py,old,build,dist,tests/,jina/resources/
          # exit-zero treats all errors as warnings. The GitHub editor is 127 chars wide
          flake8 . --count --exit-zero --max-complexity=10 --max-line-length=127 --statistics --exclude .git,__pycache__,docs/source/conf.py,old,build,dist,tests/,jina/resources/

  check-docstring:
    runs-on: ubuntu-latest
    steps:
      - uses: actions/checkout@v2
        with:
          fetch-depth: 0
      - name: Set up Python 3.7
        uses: actions/setup-python@v1
        with:
          python-version: 3.7
      - id: file_changes
        uses: Ana06/get-changed-files@v1.2
      - name: docstring check with darglint and pydocstyle
        run: ./scripts/docstrings_lint.sh
        env:
          CHANGED_FILES: ${{ steps.file_changes.outputs.added_modified }}

  check-black:
    runs-on: ubuntu-latest
    steps:
      - uses: actions/checkout@v2
        with:
          fetch-depth: 0
      - name: Set up Python 3.7
        uses: actions/setup-python@v2
        with:
          python-version: 3.7
      - id: file_changes
        uses: Ana06/get-changed-files@v1.2
      - name: check black
        run: ./scripts/black.sh
        env:
          CHANGED_FILES: ${{ steps.file_changes.outputs.added_modified }}

  code-injection:
    runs-on: ubuntu-latest
    steps:
      - uses: actions/checkout@v2
        with:
          token: ${{ secrets.JINA_DEV_BOT }}
          ref: ${{ github.event.pull_request.head.sha }}
      - name: Set up Python 3.7
        uses: actions/setup-python@v2
        with:
          python-version: 3.7
      - name: Styling
        id: styling
        run: |
          git config --local user.email "dev-bot@jina.ai"
          git config --local user.name "Jina Dev Bot"
          pip install ".[devel,black]"
          cd scripts && bash ./devbot.sh && cd -
          if [[ -z $(git status -s) ]]
          then
            echo "tree is clean"
          else
            git add -u
            git commit -m "style: fix overload and cli autocomplete"
            echo '::set-output name=IS_CHANGED::YES'
          fi
      - uses: ad-m/github-push-action@v0.6.0
        with:
          github_token: ${{ secrets.JINA_DEV_BOT }}
          branch: ${{ github.head_ref }}
      - name: Fail this pipelint
        if: steps.styling.outputs.IS_CHANGED == 'YES'
        run: exit(1)

  docker-image-test:
    needs: [commit-lint, code-injection]
    runs-on: ubuntu-latest
    services:
      registry:
        image: registry:2
        ports:
          - 5000:5000
    strategy:
      fail-fast: false
      matrix:
        test-arch: ["linux/amd64", "linux/arm64"]
    steps:
#      - name: Cancel Previous Runs
#        uses: styfle/cancel-workflow-action@0.9.0
#        with:
#          access_token: ${{ github.token }}
      - uses: actions/checkout@v2
      - name: Set up Docker Buildx
        id: buildx
        uses: docker/setup-buildx-action@v1
        with:
          install: true
          driver-opts: network=host
      - name: Login to DockerHub
        uses: docker/login-action@v1
        with:
          username: ${{ secrets.DOCKERHUB_DEVBOT_USER }}
          password: ${{ secrets.DOCKERHUB_DEVBOT_TOKEN }}
      - run: |
          docker run --privileged --rm tonistiigi/binfmt --uninstall qemu-aarch64
          docker run --rm --privileged tonistiigi/binfmt --install all
      - name: Build and test
        uses: docker/build-push-action@v2
        with:
          context: .
          file: Dockerfiles/debianx.Dockerfile
          platforms: ${{ matrix.test-arch }}
          push: true
          tags: localhost:5000/jina/multiarch:latest
          target: jina
      - run: |
          docker run --platform ${{ matrix.test-arch }} localhost:5000/jina/multiarch:latest -v

  hub-test:
    runs-on: ubuntu-latest
    needs: [commit-lint, lint-flake-8, code-injection]
    steps:
#      - name: Cancel Previous Runs
#        uses: styfle/cancel-workflow-action@0.9.0
#        with:
#          access_token: ${{ github.token }}
      - uses: actions/checkout@v2
      - name: Set up Python 3.7
        uses: actions/setup-python@v2
        with:
          python-version: 3.7
      - name: Test hubapp with hubpods
        run: |
          ./tests/jinahub/test_integration.sh
        timeout-minutes: 30
        env:
          JINAHUB_USERNAME: ${{ secrets.JINAHUB_USERNAME }}
          JINAHUB_PASSWORD: ${{ secrets.JINAHUB_PASSWORD }}

  k8s-test:
<<<<<<< HEAD
    runs-on: ubuntu-latest #self-hosted
=======
    runs-on: ubuntu-latest
>>>>>>> 1cc72fd5
    steps:
      - uses: actions/checkout@v2
      - name: Set up Python 3.7
        uses: actions/setup-python@v2
        with:
          python-version: 3.7
      - name: Prepare enviroment
        run: |
          docker build -f Dockerfiles/pip.Dockerfile -t jinaai/jina:test-pip .
          python -m pip install --upgrade pip
          python -m pip install wheel
          pip install ".[all]" --no-cache-dir
          jina
          export JINA_LOG_LEVEL="ERROR"
        env:
          GITHUB_TOKEN: ${{ secrets.GITHUB_TOKEN }}
<<<<<<< HEAD
#      - name: Create k8s Kind Cluster
#        uses: helm/kind-action@v1.2.0
#        with:
##          config: ./.pytest-kind/pytest-kind/kubeconfig # can not find file
#          cluster_name: pytest-kind
#          log_level: debug
=======
>>>>>>> 1cc72fd5
      - name: Test k8s
        run: |
          ./tests/k8s/test_k8s.sh
        timeout-minutes: 30


  prep-testbed:
    runs-on: ubuntu-latest
    needs: [commit-lint, lint-flake-8, code-injection]
    steps:
      - uses: actions/checkout@v2
      - id: set-matrix
        run: |
          sudo apt-get install jq
          echo "::set-output name=matrix::$(bash scripts/get-all-test-paths.sh)"
    outputs:
      matrix: ${{ steps.set-matrix.outputs.matrix }}

  core-test:
    needs: prep-testbed
    runs-on: ubuntu-latest
    env:
      JINA_DAEMON_BUILD: DEVEL
    strategy:
      fail-fast: false
      matrix:
        python-version: [3.7]
        test-path: ${{fromJson(needs.prep-testbed.outputs.matrix)}}
    steps:
#      - name: Cancel Previous Runs
#        uses: styfle/cancel-workflow-action@0.9.0
#        with:
#          access_token: ${{ github.token }}
      - uses: actions/checkout@v2
#        with:
#          submodules: true
      - name: Set up Python ${{ matrix.python-version }}
        uses: actions/setup-python@v2
        with:
          python-version: ${{ matrix.python-version }}
      - name: Prepare enviroment
        run: |
          docker build -f Dockerfiles/pip.Dockerfile -t jinaai/jina:test-pip .
          python -m pip install --upgrade pip
          python -m pip install wheel
          pip install ".[all]" --no-cache-dir
          jina
          export JINA_LOG_LEVEL="ERROR"
        env:
          GITHUB_TOKEN: ${{ secrets.GITHUB_TOKEN }}
      - name: Test
        id: test
        run: |
          if [[ "${{ matrix.test-path }}" =~ ^tests/distributed/* || "${{ matrix.test-path }}" =~ ^tests/daemon/* ]]; then
            # Build daemon for all  daemon/distributed tests
            docker build -f Dockerfiles/debianx.Dockerfile --build-arg PIP_TAG=daemon -t jinaai/jina:test-daemon .
            if [[ "${{ matrix.test-path }}" =~ ^(tests/distributed/test_topologies/|tests/distributed/test_topologies_docker/|tests/distributed/test_workspaces/)$ ]]; then
              docker run --add-host=host.docker.internal:host-gateway --name jinad --env JINA_DAEMON_BUILD=DEVEL -v /var/run/docker.sock:/var/run/docker.sock -v /tmp/jinad:/tmp/jinad -p 8000:8000 -d jinaai/jina:test-daemon
            fi
            pytest --suppress-no-test-exit-code --force-flaky --min-passes 1 --max-runs 5 --cov=jina --cov-report=xml --timeout=360 -v -s ${{ matrix.test-path }}
            docker rm -f jinad || true
          else
            SUB='daemon'
            if [[ "${{ matrix.test-path }}" == *"$SUB"* ]]; then
              pytest --suppress-no-test-exit-code --force-flaky --min-passes 1 --max-runs 5 --cov=daemon --cov-report=xml --timeout=360 -v -s --ignore-glob='tests/integration/hub_usage/dummyhub*' ${{ matrix.test-path }}
            else
              pytest --suppress-no-test-exit-code --force-flaky --min-passes 1 --max-runs 5 --cov=jina --cov-report=xml --timeout=360 -v -s --ignore-glob='tests/integration/hub_usage/dummyhub*' ${{ matrix.test-path }}
            fi
          fi
          SUB='daemon'
          if [[ "${{ matrix.test-path }}" == *"$SUB"* ]]; then
            echo "flag it as daemon for codeoverage"
            echo "::set-output name=codecov_flag::daemon"
          else
            echo "flag it as jina for codeoverage"
            echo "::set-output name=codecov_flag::jina"
          fi
        timeout-minutes: 20
        env:
          JINAHUB_USERNAME: ${{ secrets.JINAHUB_USERNAME }}
          JINAHUB_PASSWORD: ${{ secrets.JINAHUB_PASSWORD }}
          GITHUB_TOKEN: ${{ secrets.GITHUB_TOKEN }}
      - name: Check codecov file
        id: check_files
        uses: andstor/file-existence-action@v1
        with:
          files: "coverage.xml"
      - name: Upload coverage from test to Codecov
        uses: codecov/codecov-action@v1
        if: steps.check_files.outputs.files_exists == 'true' && ${{ matrix.python-version }} == '3.7'
        with:
          file: coverage.xml
          name: ${{ matrix.test-path }}-codecov
          flags: ${{ steps.test.outputs.codecov_flag }}
          fail_ci_if_error: false

  # just for blocking the merge until all parallel core-test are successful
  success-all-test:
    needs: [core-test, hub-test, docker-image-test, check-docstring, check-black, code-injection]
    if: always()
    runs-on: ubuntu-latest
    steps:
      - uses: technote-space/workflow-conclusion-action@v2
      - name: Check Failure
        if: env.WORKFLOW_CONCLUSION == 'failure'
        run: exit 1
      - name: Success
        if: ${{ success() }}
        run: echo "All Done"
<|MERGE_RESOLUTION|>--- conflicted
+++ resolved
@@ -202,11 +202,7 @@
           JINAHUB_PASSWORD: ${{ secrets.JINAHUB_PASSWORD }}
 
   k8s-test:
-<<<<<<< HEAD
-    runs-on: ubuntu-latest #self-hosted
-=======
-    runs-on: ubuntu-latest
->>>>>>> 1cc72fd5
+    runs-on: ubuntu-latest
     steps:
       - uses: actions/checkout@v2
       - name: Set up Python 3.7
@@ -223,15 +219,6 @@
           export JINA_LOG_LEVEL="ERROR"
         env:
           GITHUB_TOKEN: ${{ secrets.GITHUB_TOKEN }}
-<<<<<<< HEAD
-#      - name: Create k8s Kind Cluster
-#        uses: helm/kind-action@v1.2.0
-#        with:
-##          config: ./.pytest-kind/pytest-kind/kubeconfig # can not find file
-#          cluster_name: pytest-kind
-#          log_level: debug
-=======
->>>>>>> 1cc72fd5
       - name: Test k8s
         run: |
           ./tests/k8s/test_k8s.sh
